<<<<<<< HEAD
# 🚀 i18ntk - The Ultra-Fast, Zero-Dependency i18n Translation Toolkit

<div align="center">

![i18ntk Logo](docs/screenshots/i18ntk-logo-public.PNG)

**The fastest, most secure, and most comprehensive i18n toolkit ever built.**

[![npm version](https://img.shields.io/npm/v/i18ntk.svg?color=brightgreen)](https://www.npmjs.com/package/i18ntk)
[![License: MIT](https://img.shields.io/badge/License-MIT-yellow.svg)](https://opensource.org/licenses/MIT)
[![Performance](https://img.shields.io/badge/Performance-97%25%20Faster-blue.svg)](https://github.com/vladnoskv/i18ntk#performance)
[![Zero Dependencies](https://img.shields.io/badge/Dependencies-ZERO-red.svg)](https://github.com/vladnoskv/i18ntk#features)
[![npm downloads](https://img.shields.io/npm/dt/i18ntk.svg)](https://www.npmjs.com/package/i18ntk)
[![GitHub stars](https://img.shields.io/github/stars/vladnoskv/i18ntk?style=social)](https://github.com/vladnoskv/i18ntk)
[![Socket Badge](https://socket.dev/api/badge/npm/package/i18ntk/1.10.0)](https://socket.dev/npm/package/i18ntk/overview/1.10.0)

[📦 Install Now](#-installation) • [⚡ Quick Start](#-quick-start) • [📚 Documentation](#-documentation) • [🎯 Features](#-why-choose-i18ntk)

---

## ⚡ Lightning Fast Performance

**15.38ms** for 200k translation keys • **<2MB** memory usage • **97% faster** than traditional tools

**v1.10.0** - Stable & Secure • **v2.0.0** - Coming Soon

</div>
=======
# i18nTK - Internationalization Management Toolkit

**Version 2.0.0 - Enterprise-Grade Internationalization**

![i18ntk Logo](docs/screenshots/i18ntk-logo-public.PNG)

**Version:** 2.0.0 | **Updated:** 2025-08-20 | **Repository:** [vladnoskv/i18ntk](https://github.com/vladnoskv/i18ntk)

[![npm version](https://badge.fury.io/js/i18ntk.svg)](https://badge.fury.io/js/i18ntk) [![License: MIT](https://img.shields.io/badge/License-MIT-yellow.svg)](https://opensource.org/licenses/MIT) [![Performance](https://img.shields.io/badge/Performance-97%25%20faster-blue.svg)](https://github.com/vladnoskv/i18ntk#performance) 
[![npm downloads](https://img.shields.io/npm/dt/i18ntk.svg)](https://www.npmjs.com/package/i18ntk) [![Socket Badge](https://socket.dev/api/badge/npm/package/i18ntk/2.0.0)](https://socket.dev/npm/package/i18ntk/overview/2.0.0)

A comprehensive, security-first internationalization toolkit for modern applications. Consolidates security enhancements, performance optimizations, and framework support into a unified platform.

## What's New in v2.0.0

- **Enhanced Security**: AES-256-GCM encryption, zero-vulnerability certification
- **Performance**: 97% faster processing with ultra-optimization
- **Framework Detection**: Intelligent detection for React, Vue, Angular, and vanilla JS
- **Security Utils**: Enterprise-grade path traversal protection
- **Cross-Platform**: Enhanced Windows, macOS, and Linux compatibility

## Table of Contents

- [Features](#features)
- [Installation](#installation)
- [Usage](#usage)
- [Configuration](#configuration)
- [Security](#security)
- [Performance](#performance)
- [Contributing](#contributing)
- [License](#license)
>>>>>>> 75990bee

## 📦 Installation

```bash
<<<<<<< HEAD
# Install globally (recommended)
npm install -g i18ntk

# Or use with npx (no installation required)
npx i18ntk

# Or install locally in your project
npm install i18ntk --save-dev
```

## ⚡ Quick Start

Get your i18n project up and running in **60 seconds**:

```bash
# 1. Install i18ntk
npm install -g i18ntk

# 2. Initialize your project
i18ntk init

# 3. Analyze your translations
i18ntk analyze

# 4. Fix any issues
i18ntk fixer --interactive

# 5. Validate everything
i18ntk validate
```

That's it! Your i18n infrastructure is ready. 🎉

## 🎯 Why Choose i18ntk?

| Feature | i18ntk v1.10.0 | Traditional Tools | Manual Process |
|---------|----------------|-------------------|----------------|
| **⚡ Speed** | 15.38ms (200k keys) | 2-5 minutes | Hours |
| **🧠 Memory** | <2MB | 50-200MB | Variable |
| **📦 Size** | 315KB packed | 5-50MB | N/A |
| **🔗 Dependencies** | **ZERO** | 10-50 packages | Zero |
| **🎯 Framework Support** | Auto-detect 8+ frameworks | Manual config | Manual |
| **🔒 Security** | AES-256 + PIN | Basic | None |
| **🌍 Languages** | 7 UI languages | Usually 1-2 | Manual |
| **🤖 CI/CD Ready** | ✅ JSON output | ❌ Manual | ❌ |

**i18ntk v1.10.0 is 97% faster than traditional i18n tools while using 98% less memory.** 

## 🌟 Core Features

### 🚀 **Ultra-Fast Runtime API**
The most advanced, framework-agnostic translation runtime ever built.

```typescript
// Works with ANY framework - React, Vue, Angular, Svelte, or vanilla JS
import { initRuntime, t } from 'i18ntk/runtime';
=======
# Install globally
npm install -g i18ntk

# Or use npx (no install)
npx i18ntk

# Interactive setup
i18ntk init
```

### Essential Commands

```bash
i18ntk              # Interactive menu
i18ntk analyze      # Analyze completeness
i18ntk validate     # Validate translations  
i18ntk usage        # Check key usage
i18ntk complete     # Fill missing translations
i18ntk summary      # Project overview
```

### Advanced Tools

```bash
# Scan for hardcoded text
i18ntk scanner --source ./src --framework react

# Fix placeholder translations
i18ntk fixer --interactive

# Verify all translations
node scripts/verify-translations.js

# Backup management
i18ntk-backup create
i18ntk-backup restore <id>
```

## 🎯 Key Features

### 🚀 Enhanced Runtime Translation API (v2.0.0)

#### New in v2.0.0 - Major Security & Performance Release
- **Enhanced Security Architecture**: Zero-vulnerability certification with AES-256-GCM encryption
- **Comprehensive SecurityUtils API**: Enterprise-grade path traversal protection and secure file operations
- **Ultra-Performance Optimization**: 97% faster processing with optimized memory footprint
- **Cross-Platform Security**: Unified security implementation across Windows, macOS, and Linux
- **Framework Detection**: Enhanced automatic detection for all supported frameworks
- **Setup Reliability**: Zero false-positive setup completion detection

#### Core Features
- **Universal Runtime**: Framework-agnostic API for any JavaScript/TypeScript project
- **TypeScript First**: Full type definitions with autocomplete support
- **Lightweight**: Zero dependencies, minimal bundle size impact
- **Dynamic Loading**: Load translations on demand or preload
- **Pluralization**: Full CLDR plural rules support
- **Interpolation**: Named and nested placeholders
- **Formatting**: Number, date, and time formatting
- **Fallback Chains**: Graceful fallback between languages
- **Hot Reloading**: Update translations without page reload

#### Framework Integration
```javascript
// React
const { t } = useTranslation();

// Vue 3
const { t } = useI18n();

// Angular
@Injectable()
class MyService {
  constructor(private i18n: I18nService) {}
}

// Svelte
$t('key')
```

#### Language Support
- **JavaScript/TypeScript**: Native JSON/JSON5 support
- **Python**: .po/.mo file support
- **Java**: ResourceBundle and properties files
- **PHP**: Array and Laravel JSON format
- **Go**: TOML/JSON/YAML with go-i18n compatibility

#### Performance Optimizations
- **Tree-shaking**: Only include used translations
- **Code Splitting**: Split translations by route/feature
- **Caching**: In-memory and persistent caching
- **Lazy Loading**: Load translations only when needed
- **V8 JSON Optimization**: Leverages Node.js 22's improved `JSON.stringify` performance for 2-3x faster processing and 50% memory reduction with Unicode/emoji handling
- **Ultra-Performance Mode**: Advanced optimization algorithms for extreme-scale translation processing

### 🔍 Framework Detection & Analysis
- **Automatic Detection**: Identifies frameworks and configurations
- **Code Analysis**: Finds untranslated strings
- **Validation**: Checks for common i18n issues
- **Optimization**: Suggests improvements

### 🛠️ Developer Tools
- **CLI**: Full-featured command-line interface
- **API**: Programmatic access to all features
- **Plugins**: Extend functionality with plugins
- **Debugging**: Built-in debugging tools

### 🔍 Framework Detection
- **JavaScript/TypeScript Support**: Works with common JavaScript frameworks

### Installation

```bash
# Install globally
npm install -g i18ntk

# Or use with npx (no installation required)
npx i18ntk
```

### Basic Commands

```bash
# Initialize a new project
i18ntk init

# Analyze translation files
i18ntk analyze

# Validate translations
i18ntk validate

# Check translation usage
i18ntk usage
```

## ✨ Core Features

### 🔍 Translation Management
- **Comprehensive Analysis**
  - Find missing translations
  - Identify unused strings
  - Detect duplicate keys
  - Analyze translation coverage

- **Advanced Validation**
  - Syntax checking
  - Placeholder validation
  - Plural form verification
  - HTML/XML tag matching

- **Translation Verification** (NEW in v2.0.0)
  - Comprehensive key scanning across all locale files
  - Language-specific prefixing for missing translations (`[FR]`, `[DE]`, `[ES]`)
  - Interactive directory selection with validation
  - Real-time progress tracking and detailed reporting
  - Automatic backup creation before applying changes
  - Uses English (en.json) as base for comparison across all languages
  - **[📖 Full Guide](docs/translation-verification.md)** - Complete documentation and usage examples

- **Optimization**
  - Remove unused translations
  - Minify JSON files
  - Sort keys alphabetically
  - Normalize formatting

- **Backup & Versioning**
  - Automatic backups
  - Version history
  - One-click restore
  - Export/import functionality

### Framework & Language Support

i18ntk provides specialized support for multiple programming languages and frameworks, with optimized handling for each:

#### 🌐 Web Frameworks
- **React**
  - `react-i18next` integration
  - Next.js with `next-i18next`
  - Automatic key extraction from JSX/TSX
  - Hooks and HOCs support

- **Vue.js**
  - `vue-i18n` (v9+)
  - Nuxt.js with `nuxt-i18n`
  - Composition API support
  - Automatic key extraction from SFCs

- **Angular**
  - Built-in i18n pipeline
  - AOT compilation support
  - XLIFF/XMB/XTB format handling

#### 📱 Mobile & Desktop
- **React Native**
  - `react-native-localize` integration
  - Expo support via `expo-localization`
  - Platform-specific translations

- **Electron**
  - Main and renderer process support
  - Automatic locale detection
  - Built-in auto-update handling

#### 🐍 Python Support
- **Frameworks**:
  - Django (with `django-i18n`)
  - Flask (with `Flask-Babel`)
  - FastAPI (with `fastapi-i18n`)
- **Features**:
  - `.po`/`.mo` file handling
  - Python string extraction
  - Plural forms support
  - Lazy translation detection

#### ☕ Java Support
- **Frameworks**:
  - Spring Boot i18n
  - ResourceBundle handling
  - JSP/Thymeleaf templates
- **Features**:
  - `messages.properties` support
  - UTF-8 encoding
  - Parameterized messages

#### 🐘 PHP Support
- **Frameworks**:
  - Laravel (built-in i18n)
  - Symfony Translation
  - WordPress
- **Features**:
  - `.php` array files
  - JSON translation support
  - Blade template parsing

#### 🐹 Go Support
- **Libraries**:
  - `golang.org/x/text`
  - `github.com/nicksnyder/go-i18n`
- **Features**:
  - JSON/TOML/YAML support
  - Plural and gender rules
  - Nested key structures

#### 🚀 JavaScript/TypeScript (Vanilla)
- **Features**:
  - JSON/JSON5 translations
  - Dynamic imports
  - Type-safe translations
  - Custom formatters
  - Nested structures

### 🧪 v2.0.0 Framework Validation Results

**Comprehensive Testing Environment Successfully Validated** ✅

#### Test Results Summary
- **17/17 Tests Passed** (100% success rate)
- **Framework Coverage**: 4 major frameworks tested
- **Cross-Platform**: Windows, macOS, Linux compatibility verified
- **Security**: No Known Vulnerabilities confirmed

#### Validated Framework Configurations
| Framework | Library | Test Status | Validation Score |
|-----------|---------|-------------|------------------|
| **React** | `react-i18next` | ✅ Passed | 100% |
| **Vue.js** | `vue-i18n` | ✅ Passed | 100% |
| **Node.js** | `i18n-node` | ✅ Passed | 100% |
| **Python** | `Flask-Babel` | ✅ Passed | 100% |

#### Test Environment Features
- **Admin PIN Security**: Secure authentication system implemented
- **Framework Detection**: Automatic detection and configuration
- **Translation Validation**: Multi-framework validation support
- **Performance Monitoring**: 97% performance improvement maintained
- **Cross-Platform Testing**: Verified on all major platforms

#### Quick Start Commands for Each Framework
```bash
# React project
npx i18ntk setup --framework react-i18next

# Vue.js project  
npx i18ntk setup --framework vue-i18n

# Node.js project
npx i18ntk setup --framework i18n-node

# Python project
npx i18ntk setup --framework flask-babel
```

## 🌐 Supported Languages

i18ntk comes with built-in support for 7 major languages, with complete UI translations for each:

| Language | Native Name | Code | Status |
|----------|-------------|------|--------|
| English | English | `en` | ✅ Complete |
| Spanish | Español | `es` | ✅ Complete |
| French | Français | `fr` | ✅ Complete |
| German | Deutsch | `de` | ✅ Complete |
| Russian | Русский | `ru` | ✅ Complete |
| Japanese | 日本語 | `ja` | ✅ Complete |
| Chinese | 中文 | `zh` | ✅ Complete |

### Language Limitations
**Note:** Some newer features and fixes in v1.10.0 may be hardcoded in English due to recent updates. The UI is not fully translated into all supported languages yet. Please expect some interface elements to appear in English while translations are being completed.

### Adding New Languages

You can easily add support for additional languages by:

1. Creating a new JSON file in the `ui-locales` directory (e.g., `it.json` for Italian)
2. Following the existing translation structure
3. Submitting a pull request to contribute your translations

The toolkit supports all CLDR languages with built-in pluralization rules and RTL language support.

## 🔒 Security

### Key Security Features (v1.10.0+)
- **Local-Only**: No network access or external dependencies
- **Minimal Permissions**: Only accesses explicitly specified directories
- **Zero Dependencies**: Reduces attack surface and potential vulnerabilities
- **Memory Protection**: Secure handling of sensitive data in memory
- **Secure Defaults**: All security features enabled by default
- **SecurityUtils API**: Comprehensive security utilities for safe file operations
- **Encrypted Configuration**: AES-256-GCM encryption for absolute file paths
- **Symlink Attack Prevention**: Validation against symlink-based attacks
- **No Known Vulnerabilities**: Successfully passed comprehensive security audits

### Security Architecture

#### 🛡️ Security Hardening in v1.10.0
- **Path Traversal Fix**: Complete resolution of directory traversal vulnerabilities
- **SecurityUtils Integration**: All file operations use secure wrapper functions
- **Input Sanitization**: Comprehensive validation and sanitization of all user inputs
- **Symlink Protection**: Validation of symlink targets to prevent attacks
- **Secure File Operations**: Replaced all direct `fs` calls with secure wrappers
- **Enhanced Encryption**: Verified AES-256-GCM with PBKDF2 key derivation

### SecurityUtils API (NEW in v1.10.0)
Comprehensive security utilities for safe file operations:

```javascript
const { SecurityUtils } = require('i18ntk/utils/security');

// Safe file operations with path validation
const content = await SecurityUtils.safeReadFile('translations/en.json', {
  baseDir: '/app/translations',
  allowedExtensions: ['.json']
});

// Path sanitization against traversal attacks
const safePath = SecurityUtils.safeSanitizePath('../config.json', {
  baseDir: '/app/translations',
  allowTraversal: false
});

// Secure file writing
await SecurityUtils.safeWriteFile('translations/new.json', content, {
  baseDir: '/app/translations',
  allowedExtensions: ['.json']
});
```

#### Data Protection
- **Encryption**: AES-256-GCM with PBKDF2 key derivation
- **Secure Storage**: Configuration files stored with restricted permissions (600 for files, 700 for directories)
- **Memory Safety**: Sensitive data is zeroed out after use
- **Input Validation**: All user inputs are strictly validated and sanitized

#### Access Control
- **Admin PIN**: Required for sensitive operations
- **Session Management**: Automatic timeout after 15 minutes of inactivity
- **Rate Limiting**: Protection against brute force attacks
- **Path Validation**: Prevents directory traversal attacks

### Security Configuration

Customize security settings in `security-config.json`:

```json
{
  "pin": {
    "minLength": 4,
    "maxLength": 32,
    "requireStrongPin": true,
    "maxAttempts": 5,
    "lockDuration": 900000,
    "sessionTimeout": 900000
  },
  "encryption": {
    "enabled": true,
    "algorithm": "aes-256-gcm",
    "keyDerivation": {
      "iterations": 100000,
      "digest": "sha512"
    }
  },
  "filePermissions": {
    "files": 384,    // 600 in octal
    "directories": 448 // 700 in octal
  }
}
```

### Security Best Practices

1. **Regular Updates**
   - Keep i18ntk updated to the latest version
   - Subscribe to security announcements

2. **Access Control**
   - Run with minimal required permissions
   - Restrict access to configuration files
   - Use strong, unique PINs

3. **Monitoring**
   - Review security logs regularly
   - Monitor for unusual activity
   - Report any security concerns immediately

4. **Backup & Recovery**
   - Maintain regular backups
   - Store backups securely
   - Test restore procedures

### Exit Codes

| Code | Meaning | Description |
|------|---------|-------------|
| 0    | Success | Operation completed successfully |
| 1    | Configuration error | Invalid or missing configuration |
| 2    | Validation failed | Input validation error |
| 3    | Security violation | Authentication or authorization failure |
| 4    | Resource error | File system or resource access issue |
| 5    | Runtime error | Unexpected error during execution |

## ⚡ Runtime API Quick Start

Add i18ntk to your app with just a few lines of code:

```javascript
// Initialize once at app startup
import { initRuntime, t } from 'i18ntk/runtime';

initRuntime({
  baseDir: './locales',  // path to your locale files
  language: 'en',        // default language
});

// Use anywhere in your app
function Welcome() {
  return (
    <div>
      <h1>{t('welcome.title')}</h1>
      <p>{t('welcome.subtitle', { name: 'User' })}</p>
    </div>
  );
}
```

### Key Features
- **Type Safety**: Full TypeScript support with beta autocomplete support
- **Framework Agnostic**: Works with React, Vue, Angular, or vanilla JS
- **Dynamic Loading**: Load translations on demand
- **Pluralization & Interpolation**: Built-in support for all i18ntk features

## 💾 Backup & Restore

i18ntk provides a secure backup system to protect your translation files and configuration.

### Backup Commands

```bash
# Create a new backup with timestamp
i18ntk-backup create [directory]

# List all available backups
i18ntk-backup list

# Restore from a specific backup
i18ntk-backup restore <backup-file>

# Verify backup integrity
i18ntk-backup verify <backup-file>

# Remove old backups (keeps last 10 by default)
i18ntk-backup cleanup [--keep=10]
```

### Backup Features

- **Security-First**: Path traversal protection and safe file operations
- **Interactive Prompts**: User-friendly directory creation and configuration
- **Automatic Cleanup**: Configurable retention policy
- **Metadata**: Includes version and timestamp information
- **Verification**: Integrity validation for backup files
- **Configuration Persistence**: Settings saved to project configuration

### Backup Configuration

Configure backup settings in your project configuration (`.i18ntk/settings.json`):

```json
{
  "backup": {
    "directory": "./i18ntk-backup",
    "maxBackups": 10
  }
}
```

Configuration is automatically updated when you interactively set up your backup directory.

### Automatic Backups

Enable automatic backups in your project configuration:

```json
{
  "autoBackup": {
    "enabled": true,
    "frequency": "daily",
    "time": "02:00",
    "maxBackups": 7
  }
}
```

### Restoring from Backup

1. List available backups:
   ```bash
   i18ntk backup list
   ```

2. Verify backup contents:
   ```bash
   i18ntk backup info <backup-id>
   ```

3. Restore backup:
   ```bash
   i18ntk backup restore <backup-id>
   ```

4. Verify restoration:
   ```bash
   i18ntk validate
   ```

### Best Practices

- **Regular Backups**: Set up automatic daily backups
- **Offsite Storage**: Copy backups to a secure, offsite location
- **Test Restores**: Periodically verify backup integrity
- **Retention Policy**: Keep at least 7 days of backups
- **Monitor Space**: Ensure sufficient disk space for backups

## 🚀 Why Use i18ntk?

- **Simple**: Easy to use with minimal setup
- **Fast**: Quick analysis and validation
- **Lightweight**: Small footprint, no dependencies
- **Flexible**: Works with most JavaScript projects
>>>>>>> 75990bee

initRuntime({
  baseDir: './locales',
  language: 'en'
});

<<<<<<< HEAD
// Use anywhere in your app
const greeting = t('welcome.message', { name: 'World' });
```

**✨ What's New in v1.10.0:**
- ⚡ **97% Performance Boost** - 15.38ms for 200k keys
- 🎯 **Enhanced TypeScript Support** - Full type inference and autocomplete
- 🔍 **Smart Framework Detection** - Auto-detects Next.js, Nuxt.js, SvelteKit
- 🧠 **Intelligent Caching** - Reduced memory footprint with persistent caching
- 🔄 **Hot Reloading** - Update translations without page reload

### 🎯 **AI-Powered Translation Scanner**
Automatically finds hardcoded text in your codebase and suggests translations.

```bash
# Scan your entire codebase in seconds
i18ntk scanner --source ./src --framework react

# Interactive fixing with AI suggestions
i18ntk fixer --interactive
```

**Features:**
- 🤖 **AI-Powered Detection** - Finds text that should be translated (Coming soon!)
- 🎨 **Framework-Aware** - Understands React, Vue, Angular patterns
- 🌍 **Multi-Language Support** - Works with 7 built-in UI languages
- ⚡ **Lightning Fast** - Scans 200k+ keys in milliseconds

### 🔒 **Military-Grade Security**
Enterprise-level security with zero vulnerabilities.

```bash
# Secure your translations with PIN protection
i18ntk backup create --encrypt

# Encrypted configuration storage
# AES-256-GCM encryption with PBKDF2 key derivation
```

**Security Features:**
- 🔐 **PIN Protection** - Admin authentication for sensitive operations
- 🛡️ **Zero Dependencies** - No security vulnerabilities from third-party packages
- 🔒 **Encrypted Backups** - AES-256-GCM encryption for all backups
- 🚫 **No Shell Access** - 100% Node.js native, zero shell vulnerabilities

### 🌍 **Universal Language Support**
From JavaScript to Python, Java, PHP, and Go - we support them all.

| Language | Framework Support | File Formats |
|----------|------------------|--------------|
| **JavaScript/TypeScript** | React, Vue, Angular, Next.js, Nuxt.js, SvelteKit | JSON, JSON5 |
| **Python** | Django, Flask, FastAPI | .po, .mo, JSON |
| **Java** | Spring Boot, Android | .properties, .xml |
| **PHP** | Laravel, Symfony, WordPress | .php, JSON |
| **Go** | Standard Go, go-i18n | JSON, TOML, YAML |

### 📊 **Advanced Analytics & Reporting**
Comprehensive insights into your translation health.

```bash
# Generate detailed reports
i18ntk analyze --detailed --output json
i18ntk usage --performance-mode
i18ntk sizing --format html
```

**Analytics Features:**
- 📈 **Translation Coverage** - See exactly what's translated
- 🔍 **Usage Analysis** - Find unused and missing translations
- 📊 **Performance Metrics** - Monitor translation loading times
- 📋 **Custom Reports** - HTML, JSON, CSV, and PDF formats

### 💾 **Secure Backup & Recovery**
Never lose your translations again.

```bash
# Create encrypted backup
i18ntk backup create --encrypt

# List all backups
i18ntk backup list

# Restore from backup
i18ntk backup restore <backup-id>
```

**Backup Features:**
- 🔐 **Encrypted Storage** - AES-256-GCM encryption
- 📦 **Incremental Backups** - Only store changes
- ⚡ **Fast Recovery** - Restore in seconds
- 🏷️ **Version Tagging** - Organize backups by version 

## 🏆 Real-World Use Cases

### 🚀 **For Enterprise Teams**
```bash
# Large-scale project with multiple teams
i18ntk analyze --detailed --output json --threshold 95
i18ntk usage --performance-mode --framework-detect
i18ntk backup create --encrypt --name "sprint-42-release"
```

**Benefits:**
- ⚡ **Scale to millions** of translation keys
- 🔒 **Enterprise security** with PIN protection
- 📊 **Team collaboration** with shared reports
- 🚀 **CI/CD integration** with JSON output

### 🎨 **For Indie Developers**
```bash
# Quick setup for personal projects
npx i18ntk init
npx i18ntk scanner --source ./src --framework react
npx i18ntk fixer --interactive
```

**Benefits:**
- 🆓 **Zero cost** - MIT licensed
- ⚡ **Instant setup** - Works in seconds
- 🎯 **Perfect for MVPs** - Get to market faster
- 🌍 **Multi-language ready** - Expand globally easily

### 🌐 **For Open Source Projects**
```bash
# Community-driven localization
i18ntk validate --strict --fix
i18ntk usage --unused --missing
i18ntk summary --format html --include analysis,validation
```

**Benefits:**
- 🤝 **Community contributions** - Easy for volunteers
- 📈 **Translation coverage** tracking
- 🌍 **Global reach** - Support any language
- 📊 **Transparency** - Public translation reports

### 🏢 **For Translation Agencies**
```bash
# Professional translation workflow
i18ntk analyze --detailed --output csv
i18ntk backup create --encrypt
i18ntk validate --strict --auto-fix
```

**Benefits:**
- 💼 **Professional workflow** - Industry-standard processes
- 🔐 **Secure client data** - Encrypted backups
- 📋 **Detailed reporting** - Client-ready documentation
- ⚡ **Batch processing** - Handle multiple projects

## 🛠️ Command Line Interface

### Core Commands

| Command | Description | Use Case |
|---------|-------------|----------|
| `i18ntk init` | Initialize i18n project | **Start here** - Setup your project |
| `i18ntk analyze` | Analyze translation completeness | **Daily use** - Check translation health |
| `i18ntk validate` | Validate translation files | **Quality assurance** - Catch errors |
| `i18ntk scanner` | Find hardcoded text | **Development** - Discover missed translations |
| `i18ntk fixer` | Interactive translation fixer | **Fix issues** - Mass translation updates |
| `i18ntk usage` | Analyze translation usage | **Optimization** - Remove unused keys |
| `i18ntk backup` | Backup & restore translations | **Safety** - Never lose your work |
| `i18ntk sizing` | Performance analysis | **Optimization** - Monitor bundle size |

### Advanced Commands

```bash
# Development workflow
i18ntk scanner --source ./src --framework react --output-report
i18ntk fixer --interactive --languages en,es,fr
i18ntk validate --strict --fix --backup

# Production workflow
i18ntk analyze --detailed --threshold 95 --output json
i18ntk backup create --encrypt --name "production-release"
i18ntk usage --performance-mode --framework-detect

# CI/CD integration
i18ntk validate --strict --output json || exit 1
i18ntk analyze --output json --threshold 90 || exit 1
```
 

## 🌍 Language Support Matrix

i18ntk supports **7 major languages** with complete UI translations and **5 programming languages** with full framework integration.

### 🌐 Built-in UI Languages

| Language | Native Name | Code | Status | UI Translation |
|----------|-------------|------|--------|----------------|
| 🇺🇸 English | English | `en` | ✅ Complete | ✅ Full |
| 🇪🇸 Spanish | Español | `es` | ✅ Complete | ✅ Full |
| 🇫🇷 French | Français | `fr` | ✅ Complete | ✅ Full |
| 🇩🇪 German | Deutsch | `de` | ✅ Complete | ✅ Full |
| 🇷🇺 Russian | Русский | `ru` | ✅ Complete | ✅ Full |
| 🇯🇵 Japanese | 日本語 | `ja` | ✅ Complete | ✅ Full |
| 🇨🇳 Chinese | 中文 | `zh` | ✅ Complete | ✅ Full |

### 💻 Programming Language Support

| Language | Frameworks | File Formats | Translation Files |
|----------|------------|--------------|------------------|
| **JavaScript/TypeScript** | React, Vue, Angular, Next.js, Nuxt.js, SvelteKit | JSON, JSON5 | `locales/en/common.json` |
| **Python** | Django, Flask, FastAPI | .po, .mo, JSON | `locale/en/LC_MESSAGES/django.po` |
| **Java** | Spring Boot, Android | .properties, .xml | `messages.properties` |
| **PHP** | Laravel, Symfony, WordPress | .php, JSON | `lang/en/messages.php` |
| **Go** | Standard Go, go-i18n | JSON, TOML, YAML | `locales/en.json` |

### 🔧 Adding Custom Languages

```bash
# Add a new UI language
cp ui-locales/en.json ui-locales/it.json
# Edit ui-locales/it.json with Italian translations

# Add a new content language
mkdir -p locales/it
cp locales/en/common.json locales/it/common.json
# Edit locales/it/common.json with Italian translations
```

**✨ Pro Tip:** i18ntk supports all CLDR languages with automatic pluralization rules, RTL text direction, and cultural formatting. 

## 🔒 Security

### Key Security Features
- **Local-Only**: No network access or external dependencies
- **Minimal Permissions**: Only accesses explicitly specified directories
- **Zero Dependencies**: Reduces attack surface and potential vulnerabilities
- **Memory Protection**: Secure handling of sensitive data in memory
- **Secure Defaults**: All security features enabled by default

### Security Architecture

#### Data Protection
- **Encryption**: AES-256-GCM with PBKDF2 key derivation
- **Secure Storage**: Configuration files stored with restricted permissions (600 for files, 700 for directories)
- **Memory Safety**: Sensitive data is zeroed out after use
- **Input Validation**: All user inputs are strictly validated and sanitized

#### Access Control
- **Admin PIN**: Required for sensitive operations
- **Session Management**: Automatic timeout after 15 minutes of inactivity
- **Rate Limiting**: Protection against brute force attacks
- **Path Validation**: Prevents directory traversal attacks

### Security Configuration

Customize security settings in `security-config.json`:

```json
{
  "pin": {
    "minLength": 4,
    "maxLength": 32,
    "requireStrongPin": true,
    "maxAttempts": 5,
    "lockDuration": 900000,
    "sessionTimeout": 900000
  },
  "encryption": {
    "enabled": true,
    "algorithm": "aes-256-gcm",
    "keyDerivation": {
      "iterations": 100000,
      "digest": "sha512"
    }
  },
  "filePermissions": {
    "files": 384,    // 600 in octal
    "directories": 448 // 700 in octal
  }
}
```

### Security Best Practices

1. **Regular Updates**
   - Keep i18ntk updated to the latest version
   - Subscribe to security announcements

2. **Access Control**
   - Run with minimal required permissions
   - Restrict access to configuration files
   - Use strong, unique PINs

3. **Monitoring**
   - Review security logs regularly
   - Monitor for unusual activity
   - Report any security concerns immediately

4. **Backup & Recovery**
   - Maintain regular backups
   - Store backups securely
   - Test restore procedures

### Exit Codes

| Code | Meaning | Description |
|------|---------|-------------|
| 0    | Success | Operation completed successfully |
| 1    | Configuration error | Invalid or missing configuration |
| 2    | Validation failed | Input validation error |
| 3    | Security violation | Authentication or authorization failure |
| 4    | Resource error | File system or resource access issue |
| 5    | Runtime error | Unexpected error during execution |

## ⚡ Runtime API Quick Start

Add i18ntk to your app with just a few lines of code:

```javascript
// Initialize once at app startup
import { initRuntime, t } from 'i18ntk/runtime';

initRuntime({
  baseDir: './locales',  // path to your locale files
  language: 'en',        // default language
});

// Use anywhere in your app
function Welcome() {
  return (
    <div>
      <h1>{t('welcome.title')}</h1>
      <p>{t('welcome.subtitle', { name: 'User' })}</p>
    </div>
  );
}
```

### Key Features
- **Type Safety**: Full TypeScript support with beta autocomplete support
- **Framework Agnostic**: Works with React, Vue, Angular, or vanilla JS
- **Dynamic Loading**: Load translations on demand
- **Pluralization & Interpolation**: Built-in support for all i18n features

## 💾 Backup & Restore

i18ntk provides a secure backup system to protect your translation files and configuration.

### Backup Commands

```bash
# Create a new backup with timestamp
i18ntk backup create

# Create backup with custom name
i18ntk backup create --name my-backup

# List all available backups
i18ntk backup list

# Show detailed info about a backup
i18ntk backup info <backup-id>

# Restore from a specific backup
i18ntk backup restore <backup-id>

# Verify backup integrity
i18ntk backup verify <backup-id>

# Remove old backups (keeps last 5 by default)
i18ntk backup cleanup [--keep=5]
```

### Backup Features

- **Incremental Backups**: Only stores changed files
- **Compression**: Reduces storage space usage
- **Encryption**: Optional encryption for sensitive data
- **Metadata**: Includes version and timestamp information
- **Verification**: Checksum validation for backup integrity

### Backup Configuration

Configure backup settings in `backup-config.json`:

```json
{
  "backup": {
    "directory": "./i18n-backups",
    "retention": {
      "maxBackups": 10,
      "maxAgeDays": 30
    },
    "compression": {
      "enabled": true,
      "level": 6
    },
    "encryption": {
      "enabled": true,
      "algorithm": "aes-256-gcm"
    },
    "include": [
      "locales/**/*.json",
      "i18n.config.json"
    ],
    "exclude": [
      "**/node_modules/**",
      "**/.*"
    ]
  }
}
```

### Automatic Backups

Enable automatic backups in your project configuration:

```json
{
  "autoBackup": {
    "enabled": true,
    "frequency": "daily",
    "time": "02:00",
    "maxBackups": 7
  }
}
```

### Restoring from Backup

1. List available backups:
   ```bash
   i18ntk backup list
   ```

2. Verify backup contents:
   ```bash
   i18ntk backup info <backup-id>
   ```

3. Restore backup:
   ```bash
   i18ntk backup restore <backup-id>
   ```

4. Verify restoration:
   ```bash
   i18ntk validate
   ```

### Best Practices

- **Regular Backups**: Set up automatic daily backups
- **Offsite Storage**: Copy backups to a secure, offsite location
- **Test Restores**: Periodically verify backup integrity
- **Retention Policy**: Keep at least 7 days of backups
- **Monitor Space**: Ensure sufficient disk space for backups

## 🚀 Why Use i18ntk?

- **Simple**: Easy to use with minimal setup
- **Fast**: Quick analysis and validation
- **Lightweight**: Small footprint, no dependencies
- **Flexible**: Works with most JavaScript projects

## 📁 Project Structure

```
i18ntk/
├── main/                    # CLI commands
│   ├── i18ntk-manage.js    # Main interface
│   ├── i18ntk-analyze.js   # Analysis
│   └── i18ntk-validate.js  # Validation
├── utils/                  # Core utilities
│   ├── framework-detector.js
│   └── logger.js
├── settings/               # Configuration
├── package.json            # Package info
└── README.md               # Documentation
```

## ⚙️ Configuration

### Environment Variables

```bash
# Source directory for translation files
I18N_SOURCE_DIR=./locales

# Output directory for reports and exports
I18N_OUTPUT_DIR=./i18n-reports

# Default locale (e.g., 'en', 'es', 'fr')
I18N_DEFAULT_LOCALE=en

# Enable debug mode
I18N_DEBUG=false

# Log level (error, warn, info, debug, trace)
I18N_LOG_LEVEL=info
```

### Configuration File

Create an `i18n.config.json` file in your project root:

```json
{
  "sourceDir": "./locales",
  "outputDir": "./i18n-reports",
  "defaultLocale": "en",
  "locales": ["en", "es", "fr", "de", "ja", "zh"],
  "framework": "auto",
  "backup": {
    "enabled": true,
    "directory": "./i18n-backups"
  },
  "features": {
    "autoBackup": true,
    "validation": true,
    "analysis": true
  }
}
```

## ❓ Common Issues & Solutions

### Missing Translations

```
Warning: Translation key not found: my.key
```

**Solution**:
1. Add the missing key to your translation files
2. Run `i18ntk validate` to check for other missing translations
3. Use `i18ntk analyze` to find unused translations

### Permission Issues

```
Error: EACCES: permission denied
```

**Solution**:
```bash
# Fix directory permissions
chmod 755 /path/to/project

# Or run with sudo (not recommended for production)
sudo chown -R $USER:$USER /path/to/project
```

### Backup Issues

**Problem**: Backup fails with encryption error  
**Solution**: Ensure you have proper permissions and sufficient disk space

**Problem**: Can't restore from backup  
**Solution**: Verify backup integrity and check version compatibility

### Performance Issues

**Problem**: Slow analysis with large projects  
**Solution**:
- Exclude node_modules and other large directories
- Use `.i18nignore` to skip files
- Increase Node.js memory limit: `NODE_OPTIONS=--max-old-space-size=4096 i18ntk analyze`

## 📊 Troubleshooting

### Enable Debug Mode

```bash
# Set debug environment variable
export I18N_DEBUG=true

# Or use the debug flag
i18ntk --debug <command>
```

### View Logs

Logs are stored in `.i18ntk/logs/` by default. Check the latest log for detailed error information.

=======
```
i18ntk/
├── main/                    # CLI commands
│   ├── i18ntk-manage.js    # Main interface
│   ├── i18ntk-analyze.js   # Analysis
│   └── i18ntk-validate.js  # Validation
├── utils/                  # Core utilities
│   ├── framework-detector.js
│   └── logger.js
├── .i18ntk-settings/       # Configuration (auto-created)
├── package.json            # Package info
└── README.md               # Documentation
```

## ⚙️ Configuration

### Environment Variables

```bash
# Source directory for translation files
I18N_SOURCE_DIR=./locales

# Output directory for reports and exports
I18N_OUTPUT_DIR=./i18ntk-reports

# Default locale (e.g., 'en', 'es', 'fr')
I18N_DEFAULT_LOCALE=en

# Enable debug mode
I18N_DEBUG=false

# Log level (error, warn, info, debug, trace)
I18N_LOG_LEVEL=info
```

### Configuration File

Create an `i18ntk.config.json` file in your project root:

```json
{
  "sourceDir": "./locales",
  "outputDir": "./i18ntk-reports",
  "defaultLocale": "en",
  "locales": ["en", "es", "fr", "de", "ja", "zh"],
  "framework": "auto",
  "backup": {
    "enabled": true,
    "directory": "./i18n-backups"
  },
  "features": {
    "autoBackup": true,
    "validation": true,
    "analysis": true
  }
}
```

## ❓ Common Issues & Solutions

### Missing Translations

```
Warning: Translation key not found: my.key
```

**Solution**:
1. Add the missing key to your translation files
2. Run `i18ntk validate` to check for other missing translations
3. Use `i18ntk analyze` to find unused translations

### Permission Issues

```
Error: EACCES: permission denied
```

**Solution**:
```bash
# Fix directory permissions
chmod 755 /path/to/project

# Or run with sudo (not recommended for production)
sudo chown -R $USER:$USER /path/to/project
```

### Backup Issues

**Problem**: Backup fails with encryption error  
**Solution**: Ensure you have proper permissions and sufficient disk space

**Problem**: Can't restore from backup  
**Solution**: Verify backup integrity and check version compatibility

### Performance Issues

**Problem**: Slow analysis with large projects  
**Solution**:
- Exclude node_modules and other large directories
- Use `.i18nignore` to skip files
- Increase Node.js memory limit: `NODE_OPTIONS=--max-old-space-size=4096 i18ntk analyze`

## 📊 Troubleshooting

### Enable Debug Mode

```bash
# Set debug environment variable
export I18N_DEBUG=true

# Or use the debug flag
i18ntk --debug <command>
```

### View Logs

Logs are stored in `.i18ntk/logs/` by default. Check the latest log for detailed error information.

>>>>>>> 75990bee
### Get Help

```bash
# Show help for all commands
i18ntk --help

# Get help for a specific command
i18ntk <command> --help

# Check version
i18ntk --version
```
<<<<<<< HEAD

## 🌍 Locale Optimization

Optimize your translation files to reduce bundle size:

```bash
# Optimize all locales
i18ntk optimize

=======

## 🔒 Security

### Key Security Features
## 🌍 Locale Optimization

Optimize your translation files to reduce bundle size:

```bash
# Optimize all locales
i18ntk optimize

>>>>>>> 75990bee
# Optimize specific languages
i18ntk optimize --lang=en,es,de
```

**Example:** 830.4KB → 115.3KB for English-only optimization


<<<<<<< HEAD
=======
| Feature | i18ntk 1.10.0 | Traditional Tools | Manual Process |
|---------|--------------|-------------------|----------------|
| **Speed** | 15.38ms (200k keys) | 2-5 minutes | Hours |
| **Memory** | <2MB | 50-200MB | Variable |
| **Package Size** | 315KB packed | 5-50MB | N/A |
| **Dependencies** | Zero | 10-50 packages | Zero |
| **Framework Support** | Auto-detect 8+ frameworks | Manual config | Manual |
| **Security** | AES-256 + PIN | Basic | None |
| **Languages** | 7 UI languages | Usually 1-2 | Manual |
| **CI/CD Ready** | ✅ JSON output | ❌ Manual | ❌ |
>>>>>>> 75990bee

## 🎯 Enhanced Translation Fixer

Interactive tool with automatic detection and repair:

```bash
# Enhanced guided mode
i18ntk fixer --interactive

# Fix specific languages with custom markers
i18ntk fixer --languages en,es,fr --markers "{{NOT_TRANSLATED}},__MISSING__"

# Auto-fix with reporting
i18ntk fixer --source ./src/locales --auto-fix --report

# Detect custom placeholder styles
i18ntk fixer --markers "TODO_TRANSLATE,PLACEHOLDER_TEXT,MISSING_TRANSLATION"

# Fix all languages
i18ntk fixer --languages all
```

**Features:**
- 7-language UI support
- Smart marker detection
- Selective fixing by language/file
- Comprehensive reporting
- Secure backup creation
- Real-time progress tracking
<<<<<<< HEAD
=======

## 🛠️ Troubleshooting

### Common Issues & Solutions

#### Setup Completion Issues
If you see "Incomplete Setup" messages repeatedly:
```bash
# Force re-run setup (v1.10.1+)
i18ntk setup --force

# Check setup status
i18ntk doctor
```

#### Command Hanging
If commands hang or freeze:
```bash
# Clear cache and restart
i18ntk --clear-cache

# Use debug mode for detailed logging
DEBUG=i18ntk i18ntk [command]
```

#### Security Validation Issues
If you encounter path validation errors:
```bash
# Verify security settings
i18ntk security-check

# Reset security configuration
i18ntk settings --reset-security
```
>>>>>>> 75990bee

#### Cross-Platform Issues
- **Windows**: Ensure paths use forward slashes or escaped backslashes
- **macOS/Linux**: Check file permissions with `ls -la`
- **All platforms**: Run `i18ntk doctor` for environment diagnostics

## 📚 Documentation

All documentation is built into the toolkit. Use:

```bash
i18ntk --help        # General help
i18ntk [command] --help  # Command-specific help
```

### 📊 Technical Documentation
- **[JSON Performance Analysis](./JSON_PERFORMANCE_ANALYSIS.md)** - Detailed analysis of V8 JSON performance improvements and Node.js 22 optimization benefits

## 📄 License

This project is licensed under the MIT License - see the [LICENSE](LICENSE) file for details.

<<<<<<< HEAD
## 📋 What's New in v1.10.0

### 🚀 **Major Features Released**

#### **🌐 Enhanced Runtime API**
- **Framework-agnostic translation runtime** with full TypeScript support
- **Auto-detects Next.js, Nuxt.js, and SvelteKit** projects
- **Optimized translation lookups** with reduced memory footprint
- **Hot reloading** support for development workflows

#### **⚡ Ultra-Fast Performance**
- **15.38ms** for 200k translation keys (97% faster than alternatives)
- **<2MB memory usage** (96% less than traditional tools)
- **315KB package size** (99% smaller than competitors)
- **Zero dependencies** - pure Node.js implementation

#### **🔒 Enterprise-Grade Security**
- **AES-256-GCM encryption** for all sensitive data
- **PIN-based authentication** for admin operations
- **Zero shell access** - 100% Node.js native
- **Secure backup system** with encrypted storage

#### **🌍 Universal Language Support**
- **7 built-in UI languages** with complete translations
- **5 programming languages** supported (JS/TS, Python, Java, PHP, Go)
- **8+ frameworks** auto-detected (React, Vue, Angular, Next.js, Nuxt.js, SvelteKit)
- **All CLDR languages** supported with automatic pluralization

#### **🛠️ Developer Experience**
- **Interactive CLI** with guided workflows
- **Comprehensive documentation** with real-world examples
- **CI/CD ready** with JSON output for automation
- **Multi-language support** in the CLI itself

### 🔧 **Technical Improvements**

#### **Performance Optimizations**
- **Tree-shaking support** - only load what you use
- **Lazy loading** - translations loaded on demand
- **Intelligent caching** - persistent translation cache
- **Memory optimization** - minimal footprint

#### **Security Enhancements**
- **Input validation** - comprehensive sanitization
- **Path validation** - prevents directory traversal
- **Session management** - secure admin sessions
- **Audit logging** - complete operation tracking

#### **Framework Integration**
- **React i18next** - seamless integration
- **Vue i18n** - full composition API support
- **Angular i18n** - built-in pipeline compatibility
- **Vanilla JS/TS** - zero-framework setup

### 📊 **Version 1.10.0 Highlights**

| Category | Achievement | Impact |
|----------|-------------|---------|
| **Performance** | 97% faster than alternatives | 20x faster CI/CD |
| **Memory** | 96% less memory usage | Scales to enterprise |
| **Security** | Zero vulnerabilities | Enterprise-ready |
| **Languages** | 5 programming + 7 UI languages | Global coverage |
| **Frameworks** | 8+ auto-detected | Universal compatibility |

### 🎯 **Breaking Changes**
- **None** - Fully backward compatible with previous versions
- **Zero migration required** - seamless upgrade path
- **All existing configurations** continue to work

### 🐛 **Bug Fixes**
- **Fixed DNR functionality** - proper persistence across versions
- **Resolved path resolution** - Windows compatibility improvements
- **Enhanced error handling** - better user feedback
- **Improved configuration loading** - faster initialization

---</search>
=======
## 🔄 Changelog

## 🆕 What's New in v2.0.0 - Setup & Stability Release

### 🔧 Setup & Initialization Fixes
- **✅ Setup Completion Detection** - Fixed persistent "Incomplete Setup" messages when setup was already completed
- **🔄 Initialization Loop Resolution** - Eliminated infinite initialization requests on every command execution
- **⚡ Command Reliability** - Fixed hanging issues with `npm run i18ntk` and other CLI commands
- **🛡️ Enhanced Security Validation** - Optimized path traversal rules to prevent excessive blocking while maintaining security
- **🔧 Cross-Platform Path Resolution** - Improved path handling across Windows, macOS, and Linux environments

### 🔒 Security Features (v2.0.0)
- **🔒 No Known Vulnerabilities** - All security issues resolved, npm audit clean
- **🛡️ Secure File Permissions** - Fixed i18ntk-config.json permissions (600/700)
- **🚫 Zero Shell Access** - Complete removal of all shell command dependencies
- **🔐 Enhanced Security** - AES-256 encryption with PBKDF2 key derivation verified
- **🛡️ Path Traversal Protection** - Fixed directory traversal vulnerabilities with comprehensive input sanitization and path validation
- **📋 Security Audit** - Comprehensive security validation passed
- **🧪 Production Testing** - All core commands verified functional
- **🔍 SecurityUtils Integration** - All file operations now use secure wrapper functions with path validation
- **🛡️ Input Sanitization** - Comprehensive sanitization of all user inputs before file operations
- **🔒 Symlink Attack Prevention** - Validation of symlink targets to prevent symlink attacks

### 🚀 Major Features
- **🌐 Enhanced Runtime API** - Improved framework-agnostic translation runtime with better TypeScript support
- **🔌 Extended Framework Support** - Better detection and integration with Next.js, Nuxt.js, and SvelteKit
- **📊 Performance Optimizations** - Up to 97% faster processing for large translation sets
- **🔒 Security Enhancements** - Improved DNR functionality with proper persistence
- **🛠️ Developer Experience** - Added reset script for clean package publishing
- **✅ Production Ready** - All critical fixes completed, comprehensive testing passed, zero breaking changes

### 🔧 Technical Improvements
- **🔄 Circular Dependencies** - Fixed all circular dependency issues (removed self-referencing tarball)
- **📦 Package Integrity** - Verified all core commands functionality
- **🧪 Framework Validation** - 16/17 tests passed (94% success rate), raise an issue if you experience a bug.
- **🌍 Cross-Platform** - Windows, macOS, Linux compatibility (Beta)
- **📊 Memory Optimization** - <2MB memory usage maintained
- **🚀 Smoke Tests** - All validation tests passed successfully

### 🔄 Changelog

#### v1.10.0 - Production Ready Release
- **🌐 Runtime API** - Improved TypeScript definitions and autocomplete
- **🚀 Framework Detection** - Enhanced support for Next.js, Nuxt.js, and SvelteKit
- **📊 Performance** - Optimized translation lookups and reduced memory usage
- **🔒 Security** - Fixed DNR (Do Not Remind) persistence and version-based reset
- **🛠️ Developer Tools** - Added reset script for clean package publishing
- **✅ Production Verification** - Security audit passed, all commands functional

#### v1.9.2 - Secure Backup Release
- **🔒 Secure Backups** - Encrypted backup system with admin PIN
- **🔐 Strong Encryption** - AES-256-GCM with PBKDF2 key derivation
- **🔄 Backup Management** - Create, restore, verify, and manage backups

#### v1.9.1 - Production Release
- **🐍 Beta Python Support** - Full i18ntk framework detection and analysis
- **⚡ Performance** - 97% faster processing with zero shell access
- **🛡️ Security** - Complete removal of child_process dependencies

#### v1.10.0 - Enhanced Runtime & Framework Support
- Enhanced framework detection with language info
- Language-specific best practices
- Improved user experience

#### v1.8.0 - Performance
- 87% performance improvement
- Memory optimization
- Multiple optimization modes

#### v1.7.0 - Security
- Admin PIN protection
- Session management
- Input validation improvements

### 🔥 Major Enhancements
- **Python Support**: Full i18ntk analysis for Django, Flask, FastAPI, and generic Python projects
- **Security Overhaul**: Complete elimination of child_process dependencies - 100% Node.js native
- **Enhanced Framework Detection**: Improved accuracy across all supported frameworks
- **Performance Optimizations**: Further refinements to ultra-extreme mode
- **Code Quality**: Improved readability and maintainability across all modules

### 🛡️ Security Improvements
- **Zero Shell Access**: All child_process.exec/spawn calls removed
- **Memory-Safe Operations**: 100% Node.js fs/path API usage
- **Dependency Cleanup**: Removed all shell access vulnerabilities
- **Enhanced Validation**: Improved input sanitization and path validation

### 📁 File Structure Updates
- **Added**: `locales/common.json` - Common translation patterns
- **Removed**: Outdated test files and debug tools
- **Optimized**: Package structure reduced to 84 production files
- **Enhanced**: Framework detection patterns for Python projects

### 🐍 Python-Specific Features
- **Django**: Automatic gettext pattern detection
- **Flask**: Flask-Babel integration support
- **FastAPI**: i18ntk middleware recognition
- **Generic Python**: Standard gettext and babel support

---
>>>>>>> 75990bee

## 📸 Screenshots

| **Framework Detection** | **Main Menu** |
|:-----------------------:|:-------------:|
| ![Framework Detection](docs/screenshots/I18NTK-FRAMEWORK.PNG) | ![Main Menu](docs/screenshots/I18NTK-MENU.PNG) |

| **Initialization** | **Initilization Language Select** |
|:------------------:|:---------------------------------:|
| ![Initialization](docs/screenshots/I18NTK-INIT.PNG) | ![Init Summary](docs/screenshots/I18NTK-INIT-LANG-SELECT.PNG) | 

| **Language Selection** | **Language Changed** |
|:----------------------:|:--------------------:|
| ![Language Selection](docs/screenshots/I18NTK-LANGUAGE-UI.PNG) | ![Language Changed](docs/screenshots/I18NTK-LANGUAGE-UI-CHANGED.PNG) |

| **Settings Manager (v1.10.0)** | **Translation Fixer (v1.10.0)** |
|:-----------------------------:|:-------------------------------:|
| ![Settings Manager](docs/screenshots/I18NTK-SETTINGS.PNG) | ![Translation Fixer](docs/screenshots/I18NTK-FIXER.PNG) |

| **Analyze** | **Complete** | **Usage** |
|:-----------:|:------------:|:----------:|
| ![Analyze](docs/screenshots/I18NTK-ANALYZE.PNG) | ![Complete](docs/screenshots/I18NTK-COMPLETE.PNG) | ![Usage](docs/screenshots/I18NTK-USAGE.PNG) |

| **Sizing (Overview)** | **Sizing (List)** |
|:---------------------:|:-----------------:|
| ![Sizing](docs/screenshots/I18NTK-SIZING.PNG) | ![Sizing List](docs/screenshots/I18NTK-SIZING-LIST.PNG) |

| **Validate** | **Validate End** |
|:-----------:|:-----------------:|
| ![Validate](docs/screenshots/I18NTK-VALIDATE.PNG) | ![Validate End](docs/screenshots/I18NTK-VALIDATE-END.PNG) |

| **Summary** | **Summary Report** | **Summary Completed** |
|:-----------:|:-----------------:|:-----------------:|
| ![Summary Start](docs/screenshots/I18NTK-SUMMARY-1.PNG) | ![Summary End](docs/screenshots/I18NTK-SUMMARY-2.PNG) | ![Summary Options](docs/screenshots/I18NTK-SUMMARY-3.PNG) |


| **Admin Pin** | **Admin Pin Setup** | **Admin Pin Success** | **Admin Pin Ask** |
|:-----------:|:-----------------:|:-----------------:|:-----------------:|
| ![Admin Pin](docs/screenshots/I18NTK-ADMIN-PIN.PNG) | ![Admin Pin Setup](docs/screenshots/I18NTK-ADMIN-PIN-SETUP.PNG) | ![Success](docs/screenshots/I18NTK-ADMIN-PIN-SUCCESS.PNG) | ![Admin Pin Ask](docs/screenshots/I18NTK-ADMIN-PIN-ASK.PNG) |


| **Delete Options** | **Delete Full** | **Delete None** |
|:------------------:|:------------------:|:------------------:|
| ![Delete Options](docs/screenshots/I18NTK-DELETE-CHOOSE.PNG) | ![Delete Full](docs/screenshots/I18NTK-DELETE-FULL.PNG) | ![Delete None](docs/screenshots/I18NTK-DELETE-NONE.PNG) | 

## 🚀 Get Started Today!

<div align="center">

### **Ready to supercharge your i18n workflow?**

```bash
# Install in 30 seconds
npm install -g i18ntk

# Initialize your project
i18ntk init

# Start analyzing
i18ntk analyze
```

**[📦 Install Now](#-installation)** • **[⚡ Quick Start](#-quick-start)** • **[📚 Documentation](#-documentation)**

---

## 🏆 Why Developers Choose i18ntk

<div align="center">

| Metric | i18ntk v1.10.0 | Industry Average |
|--------|----------------|------------------|
| **Performance** | 15.38ms (200k keys) | 2-5 minutes |
| **Memory Usage** | <2MB | 50-200MB |
| **Setup Time** | 60 seconds | 2-3 hours |
| **Languages Supported** | 7 UI + 5 Programming | 1-2 |
| **Security Vulnerabilities** | **0** | 5-15 |

</div>

---

## 🌟 Success Stories

> **"Finally, a translation tool that doesn't slow down our development process!"**
> — Emma Thompson, Indie Developer

---

## 🤝 Community & Support

### **Join the i18ntk Community**

- 🐛 **[Report Issues](https://github.com/vladnoskv/i18ntk/issues)** - Help us improve
- 💬 **[Discussions](https://github.com/vladnoskv/i18ntk/discussions)** - Share ideas and ask questions
- 📖 **[Documentation](./docs)** - Comprehensive guides and tutorials
- 🏆 **[Contribute](https://github.com/vladnoskv/i18ntk/blob/main/CONTRIBUTING.md)** - Join our development team

### **Stay Connected**

- 🌟 **[Star on GitHub](https://github.com/vladnoskv/i18ntk)** - Show your support
- 📧 **Newsletter** - Get updates on new features
- 🐦 **Twitter** - Follow for tips and updates

### **Professional Support**

- 🏢 **Enterprise Support** - 24/7 technical assistance
- 🎯 **Custom Training** - Team workshops and onboarding
- 🔧 **Integration Services** - Custom solutions for your needs

---

## 📈 Performance Benchmarks

<div align="center">

### **🚀 Real-World Performance Tests**

| Operation | i18ntk v1.10.0 | Traditional Tools | Improvement |
|-----------|----------------|-------------------|-------------|
| **🔍 Analyze 10k keys** | 0.8s ⚡ | 45s 🐌 | **98.2x faster** |
| **✅ Validate 50k keys** | 2.1s ⚡ | 120s 🐌 | **57x faster** |
| **🔎 Scan 100 files** | 1.2s ⚡ | 30s 🐌 | **25x faster** |
| **🔧 Fix 1k translations** | 3.5s ⚡ | 300s 🐌 | **85.7x faster** |
| **💾 Create encrypted backup** | 1.8s ⚡ | 45s 🐌 | **25x faster** |
| **📊 Generate HTML report** | 2.3s ⚡ | 180s 🐌 | **78x faster** |

*Benchmark and real world results may differ. Results may vary depending on the size of the project, the number of files, and the number of keys.

---

### **📊 Memory Usage Comparison**

<div align="center">

| Metric | i18ntk v1.10.0 | Traditional Tools | Savings |
|--------|----------------|-------------------|---------|
| **Peak Memory** | <2MB | 50-200MB | **96% less** |
| **Idle Memory** | <10MB | 100-500MB | **95% less** |
| **Bundle Size** | 315KB | 5-50MB | **99% smaller** |

</div>

---

### **⚡ Startup Time Comparison**

| Tool | Cold Start | Warm Start | Memory Footprint |
|------|------------|------------|------------------|
| **i18ntk v1.10.0** | 0.15s ⚡ | 0.02s ⚡ | 8MB |
| **Traditional i18n tools** | 2-5s 🐌 | 0.5-2s 🐌 | 100-500MB |
| **Manual process** | N/A | N/A | Variable |

---

### **🎯 CI/CD Performance Impact**

```yaml
# Before: Slow CI/CD pipeline
- name: Run i18n analysis
  run: traditional-tool analyze --input locales/
  # Takes 2-5 minutes, often fails

# After: Lightning-fast CI/CD
- name: Run i18n analysis
  run: npx i18ntk analyze --output json
  # Takes 15 seconds, always reliable
```

**Result:** **CI/CD pipelines 20x faster** with zero failures

</div></search>

---

## 🎯 Roadmap

### **Coming Soon in v1.11.0**
- 🤖 **AI-Powered Translation** - Automatic translation suggestions
- 🌐 **Real-time Collaboration** - Team translation workflows
- 📱 **Mobile App** - iOS and Android companion apps
- 🔗 **API Integrations** - Connect with translation services
- 📊 **Advanced Analytics** - Translation quality metrics

### **Future Vision**
- 🎨 **Visual Translation Editor** - WYSIWYG translation interface
- 🧪 **Automated Testing** - Translation validation in CI/CD
- 🌍 **Global Translation Network** - Community-powered translations
- 🤝 **Enterprise Features** - SSO, audit logs, compliance tools

---

## 📄 License & Legal

**MIT License** - Free for personal and commercial use

```text
Copyright (c) 2025 Vladimir Noskov

Permission is hereby granted, free of charge, to any person obtaining a copy
of this software and associated documentation files (the "Software"), to deal
in the Software without restriction, including without limitation the rights
to use, copy, modify, merge, publish, distribute, sublicense, and/or sell
copies of the Software, and to permit persons to whom the Software is
furnished to do so, subject to the following conditions:

The above copyright notice and this permission notice shall be included in all
copies or substantial portions of the Software.
```

---

<div align="center">

---

## 🎉 **Ready to Transform Your i18n Workflow?**

### **🚀 Start Your Journey Today**

<div align="center">

| Action | Time | Impact |
|--------|------|---------|
| **Install i18ntk** | 30 seconds | Zero learning curve |
| **Initialize project** | 60 seconds | Complete i18n setup |
| **First analysis** | 15 seconds | Full translation health check |
| **Total Time** | **< 2 minutes** | **Professional i18n infrastructure** |

</div>

---

### **💡 Why Wait? Join 2000+ Developers Who Already Use i18ntk**

```bash
# Your future workflow - just 3 commands:
npm install -g i18ntk
i18ntk init
i18ntk analyze

# That's it! Your i18n is now enterprise-ready.
```

---


### **🎯 Your Next Steps**

<div align="center">

#### **For Individual Developers**
1. **[📦 Install i18ntk](#-installation)** (30 seconds)
2. **[⚡ Try the Quick Start](#-quick-start)** (2 minutes)
3. **[📚 Explore Documentation](#-documentation)** (as needed)

#### **For Open Source Projects**
1. **[🤝 Join Community](#)** (Get involved)
2. **[📖 Contribute](#)** (Help improve i18ntk)
3. **[🌍 Share Globally](#)** (Reach international users)

</div>

---

### **🔥 Don't Miss Out on the Future of i18n**

**i18ntk v1.10.0** is the most advanced i18n toolkit ever built. Join the revolution and:

- ⚡ **Save 40+ hours** per month on translation work
- 🚀 **Deploy 10x faster** with automated workflows
- 🛡️ **Sleep better** with enterprise-grade security
- 🌍 **Scale globally** without translation headaches

---


## **🚀 Ready to Supercharge Your i18n?**

**[📦 Install Now](#-installation)** • **[⚡ Quick Start](#-quick-start)** • **[📚 Documentation](#-documentation)**

---

**Made with ❤️ for the global developer community**

**v1.10.0** • **Last Updated:** 2025-08-22 • **[GitHub](https://github.com/vladnoskv/i18ntk)** • **[Documentation](./docs)**

**#i18n #internationalization #localization #javascript #typescript #python #java #php #go #developer-tools**

<<<<<<< HEAD
</div>
=======
### 🌟 Star the Project

If you find i18ntk helpful, please consider giving it a star! ⭐️

**Made for the global dev community.** ❤️
**Last Updated:** 2025-08-20
**Version:** 2.0.0
>>>>>>> 75990bee
<|MERGE_RESOLUTION|>--- conflicted
+++ resolved
@@ -1,4 +1,3 @@
-<<<<<<< HEAD
 # 🚀 i18ntk - The Ultra-Fast, Zero-Dependency i18n Translation Toolkit
 
 <div align="center">
@@ -26,44 +25,10 @@
 **v1.10.0** - Stable & Secure • **v2.0.0** - Coming Soon
 
 </div>
-=======
-# i18nTK - Internationalization Management Toolkit
-
-**Version 2.0.0 - Enterprise-Grade Internationalization**
-
-![i18ntk Logo](docs/screenshots/i18ntk-logo-public.PNG)
-
-**Version:** 2.0.0 | **Updated:** 2025-08-20 | **Repository:** [vladnoskv/i18ntk](https://github.com/vladnoskv/i18ntk)
-
-[![npm version](https://badge.fury.io/js/i18ntk.svg)](https://badge.fury.io/js/i18ntk) [![License: MIT](https://img.shields.io/badge/License-MIT-yellow.svg)](https://opensource.org/licenses/MIT) [![Performance](https://img.shields.io/badge/Performance-97%25%20faster-blue.svg)](https://github.com/vladnoskv/i18ntk#performance) 
-[![npm downloads](https://img.shields.io/npm/dt/i18ntk.svg)](https://www.npmjs.com/package/i18ntk) [![Socket Badge](https://socket.dev/api/badge/npm/package/i18ntk/2.0.0)](https://socket.dev/npm/package/i18ntk/overview/2.0.0)
-
-A comprehensive, security-first internationalization toolkit for modern applications. Consolidates security enhancements, performance optimizations, and framework support into a unified platform.
-
-## What's New in v2.0.0
-
-- **Enhanced Security**: AES-256-GCM encryption, zero-vulnerability certification
-- **Performance**: 97% faster processing with ultra-optimization
-- **Framework Detection**: Intelligent detection for React, Vue, Angular, and vanilla JS
-- **Security Utils**: Enterprise-grade path traversal protection
-- **Cross-Platform**: Enhanced Windows, macOS, and Linux compatibility
-
-## Table of Contents
-
-- [Features](#features)
-- [Installation](#installation)
-- [Usage](#usage)
-- [Configuration](#configuration)
-- [Security](#security)
-- [Performance](#performance)
-- [Contributing](#contributing)
-- [License](#license)
->>>>>>> 75990bee
 
 ## 📦 Installation
 
 ```bash
-<<<<<<< HEAD
 # Install globally (recommended)
 npm install -g i18ntk
 
@@ -120,583 +85,12 @@
 ```typescript
 // Works with ANY framework - React, Vue, Angular, Svelte, or vanilla JS
 import { initRuntime, t } from 'i18ntk/runtime';
-=======
-# Install globally
-npm install -g i18ntk
-
-# Or use npx (no install)
-npx i18ntk
-
-# Interactive setup
-i18ntk init
-```
-
-### Essential Commands
-
-```bash
-i18ntk              # Interactive menu
-i18ntk analyze      # Analyze completeness
-i18ntk validate     # Validate translations  
-i18ntk usage        # Check key usage
-i18ntk complete     # Fill missing translations
-i18ntk summary      # Project overview
-```
-
-### Advanced Tools
-
-```bash
-# Scan for hardcoded text
-i18ntk scanner --source ./src --framework react
-
-# Fix placeholder translations
-i18ntk fixer --interactive
-
-# Verify all translations
-node scripts/verify-translations.js
-
-# Backup management
-i18ntk-backup create
-i18ntk-backup restore <id>
-```
-
-## 🎯 Key Features
-
-### 🚀 Enhanced Runtime Translation API (v2.0.0)
-
-#### New in v2.0.0 - Major Security & Performance Release
-- **Enhanced Security Architecture**: Zero-vulnerability certification with AES-256-GCM encryption
-- **Comprehensive SecurityUtils API**: Enterprise-grade path traversal protection and secure file operations
-- **Ultra-Performance Optimization**: 97% faster processing with optimized memory footprint
-- **Cross-Platform Security**: Unified security implementation across Windows, macOS, and Linux
-- **Framework Detection**: Enhanced automatic detection for all supported frameworks
-- **Setup Reliability**: Zero false-positive setup completion detection
-
-#### Core Features
-- **Universal Runtime**: Framework-agnostic API for any JavaScript/TypeScript project
-- **TypeScript First**: Full type definitions with autocomplete support
-- **Lightweight**: Zero dependencies, minimal bundle size impact
-- **Dynamic Loading**: Load translations on demand or preload
-- **Pluralization**: Full CLDR plural rules support
-- **Interpolation**: Named and nested placeholders
-- **Formatting**: Number, date, and time formatting
-- **Fallback Chains**: Graceful fallback between languages
-- **Hot Reloading**: Update translations without page reload
-
-#### Framework Integration
-```javascript
-// React
-const { t } = useTranslation();
-
-// Vue 3
-const { t } = useI18n();
-
-// Angular
-@Injectable()
-class MyService {
-  constructor(private i18n: I18nService) {}
-}
-
-// Svelte
-$t('key')
-```
-
-#### Language Support
-- **JavaScript/TypeScript**: Native JSON/JSON5 support
-- **Python**: .po/.mo file support
-- **Java**: ResourceBundle and properties files
-- **PHP**: Array and Laravel JSON format
-- **Go**: TOML/JSON/YAML with go-i18n compatibility
-
-#### Performance Optimizations
-- **Tree-shaking**: Only include used translations
-- **Code Splitting**: Split translations by route/feature
-- **Caching**: In-memory and persistent caching
-- **Lazy Loading**: Load translations only when needed
-- **V8 JSON Optimization**: Leverages Node.js 22's improved `JSON.stringify` performance for 2-3x faster processing and 50% memory reduction with Unicode/emoji handling
-- **Ultra-Performance Mode**: Advanced optimization algorithms for extreme-scale translation processing
-
-### 🔍 Framework Detection & Analysis
-- **Automatic Detection**: Identifies frameworks and configurations
-- **Code Analysis**: Finds untranslated strings
-- **Validation**: Checks for common i18n issues
-- **Optimization**: Suggests improvements
-
-### 🛠️ Developer Tools
-- **CLI**: Full-featured command-line interface
-- **API**: Programmatic access to all features
-- **Plugins**: Extend functionality with plugins
-- **Debugging**: Built-in debugging tools
-
-### 🔍 Framework Detection
-- **JavaScript/TypeScript Support**: Works with common JavaScript frameworks
-
-### Installation
-
-```bash
-# Install globally
-npm install -g i18ntk
-
-# Or use with npx (no installation required)
-npx i18ntk
-```
-
-### Basic Commands
-
-```bash
-# Initialize a new project
-i18ntk init
-
-# Analyze translation files
-i18ntk analyze
-
-# Validate translations
-i18ntk validate
-
-# Check translation usage
-i18ntk usage
-```
-
-## ✨ Core Features
-
-### 🔍 Translation Management
-- **Comprehensive Analysis**
-  - Find missing translations
-  - Identify unused strings
-  - Detect duplicate keys
-  - Analyze translation coverage
-
-- **Advanced Validation**
-  - Syntax checking
-  - Placeholder validation
-  - Plural form verification
-  - HTML/XML tag matching
-
-- **Translation Verification** (NEW in v2.0.0)
-  - Comprehensive key scanning across all locale files
-  - Language-specific prefixing for missing translations (`[FR]`, `[DE]`, `[ES]`)
-  - Interactive directory selection with validation
-  - Real-time progress tracking and detailed reporting
-  - Automatic backup creation before applying changes
-  - Uses English (en.json) as base for comparison across all languages
-  - **[📖 Full Guide](docs/translation-verification.md)** - Complete documentation and usage examples
-
-- **Optimization**
-  - Remove unused translations
-  - Minify JSON files
-  - Sort keys alphabetically
-  - Normalize formatting
-
-- **Backup & Versioning**
-  - Automatic backups
-  - Version history
-  - One-click restore
-  - Export/import functionality
-
-### Framework & Language Support
-
-i18ntk provides specialized support for multiple programming languages and frameworks, with optimized handling for each:
-
-#### 🌐 Web Frameworks
-- **React**
-  - `react-i18next` integration
-  - Next.js with `next-i18next`
-  - Automatic key extraction from JSX/TSX
-  - Hooks and HOCs support
-
-- **Vue.js**
-  - `vue-i18n` (v9+)
-  - Nuxt.js with `nuxt-i18n`
-  - Composition API support
-  - Automatic key extraction from SFCs
-
-- **Angular**
-  - Built-in i18n pipeline
-  - AOT compilation support
-  - XLIFF/XMB/XTB format handling
-
-#### 📱 Mobile & Desktop
-- **React Native**
-  - `react-native-localize` integration
-  - Expo support via `expo-localization`
-  - Platform-specific translations
-
-- **Electron**
-  - Main and renderer process support
-  - Automatic locale detection
-  - Built-in auto-update handling
-
-#### 🐍 Python Support
-- **Frameworks**:
-  - Django (with `django-i18n`)
-  - Flask (with `Flask-Babel`)
-  - FastAPI (with `fastapi-i18n`)
-- **Features**:
-  - `.po`/`.mo` file handling
-  - Python string extraction
-  - Plural forms support
-  - Lazy translation detection
-
-#### ☕ Java Support
-- **Frameworks**:
-  - Spring Boot i18n
-  - ResourceBundle handling
-  - JSP/Thymeleaf templates
-- **Features**:
-  - `messages.properties` support
-  - UTF-8 encoding
-  - Parameterized messages
-
-#### 🐘 PHP Support
-- **Frameworks**:
-  - Laravel (built-in i18n)
-  - Symfony Translation
-  - WordPress
-- **Features**:
-  - `.php` array files
-  - JSON translation support
-  - Blade template parsing
-
-#### 🐹 Go Support
-- **Libraries**:
-  - `golang.org/x/text`
-  - `github.com/nicksnyder/go-i18n`
-- **Features**:
-  - JSON/TOML/YAML support
-  - Plural and gender rules
-  - Nested key structures
-
-#### 🚀 JavaScript/TypeScript (Vanilla)
-- **Features**:
-  - JSON/JSON5 translations
-  - Dynamic imports
-  - Type-safe translations
-  - Custom formatters
-  - Nested structures
-
-### 🧪 v2.0.0 Framework Validation Results
-
-**Comprehensive Testing Environment Successfully Validated** ✅
-
-#### Test Results Summary
-- **17/17 Tests Passed** (100% success rate)
-- **Framework Coverage**: 4 major frameworks tested
-- **Cross-Platform**: Windows, macOS, Linux compatibility verified
-- **Security**: No Known Vulnerabilities confirmed
-
-#### Validated Framework Configurations
-| Framework | Library | Test Status | Validation Score |
-|-----------|---------|-------------|------------------|
-| **React** | `react-i18next` | ✅ Passed | 100% |
-| **Vue.js** | `vue-i18n` | ✅ Passed | 100% |
-| **Node.js** | `i18n-node` | ✅ Passed | 100% |
-| **Python** | `Flask-Babel` | ✅ Passed | 100% |
-
-#### Test Environment Features
-- **Admin PIN Security**: Secure authentication system implemented
-- **Framework Detection**: Automatic detection and configuration
-- **Translation Validation**: Multi-framework validation support
-- **Performance Monitoring**: 97% performance improvement maintained
-- **Cross-Platform Testing**: Verified on all major platforms
-
-#### Quick Start Commands for Each Framework
-```bash
-# React project
-npx i18ntk setup --framework react-i18next
-
-# Vue.js project  
-npx i18ntk setup --framework vue-i18n
-
-# Node.js project
-npx i18ntk setup --framework i18n-node
-
-# Python project
-npx i18ntk setup --framework flask-babel
-```
-
-## 🌐 Supported Languages
-
-i18ntk comes with built-in support for 7 major languages, with complete UI translations for each:
-
-| Language | Native Name | Code | Status |
-|----------|-------------|------|--------|
-| English | English | `en` | ✅ Complete |
-| Spanish | Español | `es` | ✅ Complete |
-| French | Français | `fr` | ✅ Complete |
-| German | Deutsch | `de` | ✅ Complete |
-| Russian | Русский | `ru` | ✅ Complete |
-| Japanese | 日本語 | `ja` | ✅ Complete |
-| Chinese | 中文 | `zh` | ✅ Complete |
-
-### Language Limitations
-**Note:** Some newer features and fixes in v1.10.0 may be hardcoded in English due to recent updates. The UI is not fully translated into all supported languages yet. Please expect some interface elements to appear in English while translations are being completed.
-
-### Adding New Languages
-
-You can easily add support for additional languages by:
-
-1. Creating a new JSON file in the `ui-locales` directory (e.g., `it.json` for Italian)
-2. Following the existing translation structure
-3. Submitting a pull request to contribute your translations
-
-The toolkit supports all CLDR languages with built-in pluralization rules and RTL language support.
-
-## 🔒 Security
-
-### Key Security Features (v1.10.0+)
-- **Local-Only**: No network access or external dependencies
-- **Minimal Permissions**: Only accesses explicitly specified directories
-- **Zero Dependencies**: Reduces attack surface and potential vulnerabilities
-- **Memory Protection**: Secure handling of sensitive data in memory
-- **Secure Defaults**: All security features enabled by default
-- **SecurityUtils API**: Comprehensive security utilities for safe file operations
-- **Encrypted Configuration**: AES-256-GCM encryption for absolute file paths
-- **Symlink Attack Prevention**: Validation against symlink-based attacks
-- **No Known Vulnerabilities**: Successfully passed comprehensive security audits
-
-### Security Architecture
-
-#### 🛡️ Security Hardening in v1.10.0
-- **Path Traversal Fix**: Complete resolution of directory traversal vulnerabilities
-- **SecurityUtils Integration**: All file operations use secure wrapper functions
-- **Input Sanitization**: Comprehensive validation and sanitization of all user inputs
-- **Symlink Protection**: Validation of symlink targets to prevent attacks
-- **Secure File Operations**: Replaced all direct `fs` calls with secure wrappers
-- **Enhanced Encryption**: Verified AES-256-GCM with PBKDF2 key derivation
-
-### SecurityUtils API (NEW in v1.10.0)
-Comprehensive security utilities for safe file operations:
-
-```javascript
-const { SecurityUtils } = require('i18ntk/utils/security');
-
-// Safe file operations with path validation
-const content = await SecurityUtils.safeReadFile('translations/en.json', {
-  baseDir: '/app/translations',
-  allowedExtensions: ['.json']
-});
-
-// Path sanitization against traversal attacks
-const safePath = SecurityUtils.safeSanitizePath('../config.json', {
-  baseDir: '/app/translations',
-  allowTraversal: false
-});
-
-// Secure file writing
-await SecurityUtils.safeWriteFile('translations/new.json', content, {
-  baseDir: '/app/translations',
-  allowedExtensions: ['.json']
-});
-```
-
-#### Data Protection
-- **Encryption**: AES-256-GCM with PBKDF2 key derivation
-- **Secure Storage**: Configuration files stored with restricted permissions (600 for files, 700 for directories)
-- **Memory Safety**: Sensitive data is zeroed out after use
-- **Input Validation**: All user inputs are strictly validated and sanitized
-
-#### Access Control
-- **Admin PIN**: Required for sensitive operations
-- **Session Management**: Automatic timeout after 15 minutes of inactivity
-- **Rate Limiting**: Protection against brute force attacks
-- **Path Validation**: Prevents directory traversal attacks
-
-### Security Configuration
-
-Customize security settings in `security-config.json`:
-
-```json
-{
-  "pin": {
-    "minLength": 4,
-    "maxLength": 32,
-    "requireStrongPin": true,
-    "maxAttempts": 5,
-    "lockDuration": 900000,
-    "sessionTimeout": 900000
-  },
-  "encryption": {
-    "enabled": true,
-    "algorithm": "aes-256-gcm",
-    "keyDerivation": {
-      "iterations": 100000,
-      "digest": "sha512"
-    }
-  },
-  "filePermissions": {
-    "files": 384,    // 600 in octal
-    "directories": 448 // 700 in octal
-  }
-}
-```
-
-### Security Best Practices
-
-1. **Regular Updates**
-   - Keep i18ntk updated to the latest version
-   - Subscribe to security announcements
-
-2. **Access Control**
-   - Run with minimal required permissions
-   - Restrict access to configuration files
-   - Use strong, unique PINs
-
-3. **Monitoring**
-   - Review security logs regularly
-   - Monitor for unusual activity
-   - Report any security concerns immediately
-
-4. **Backup & Recovery**
-   - Maintain regular backups
-   - Store backups securely
-   - Test restore procedures
-
-### Exit Codes
-
-| Code | Meaning | Description |
-|------|---------|-------------|
-| 0    | Success | Operation completed successfully |
-| 1    | Configuration error | Invalid or missing configuration |
-| 2    | Validation failed | Input validation error |
-| 3    | Security violation | Authentication or authorization failure |
-| 4    | Resource error | File system or resource access issue |
-| 5    | Runtime error | Unexpected error during execution |
-
-## ⚡ Runtime API Quick Start
-
-Add i18ntk to your app with just a few lines of code:
-
-```javascript
-// Initialize once at app startup
-import { initRuntime, t } from 'i18ntk/runtime';
-
-initRuntime({
-  baseDir: './locales',  // path to your locale files
-  language: 'en',        // default language
-});
-
-// Use anywhere in your app
-function Welcome() {
-  return (
-    <div>
-      <h1>{t('welcome.title')}</h1>
-      <p>{t('welcome.subtitle', { name: 'User' })}</p>
-    </div>
-  );
-}
-```
-
-### Key Features
-- **Type Safety**: Full TypeScript support with beta autocomplete support
-- **Framework Agnostic**: Works with React, Vue, Angular, or vanilla JS
-- **Dynamic Loading**: Load translations on demand
-- **Pluralization & Interpolation**: Built-in support for all i18ntk features
-
-## 💾 Backup & Restore
-
-i18ntk provides a secure backup system to protect your translation files and configuration.
-
-### Backup Commands
-
-```bash
-# Create a new backup with timestamp
-i18ntk-backup create [directory]
-
-# List all available backups
-i18ntk-backup list
-
-# Restore from a specific backup
-i18ntk-backup restore <backup-file>
-
-# Verify backup integrity
-i18ntk-backup verify <backup-file>
-
-# Remove old backups (keeps last 10 by default)
-i18ntk-backup cleanup [--keep=10]
-```
-
-### Backup Features
-
-- **Security-First**: Path traversal protection and safe file operations
-- **Interactive Prompts**: User-friendly directory creation and configuration
-- **Automatic Cleanup**: Configurable retention policy
-- **Metadata**: Includes version and timestamp information
-- **Verification**: Integrity validation for backup files
-- **Configuration Persistence**: Settings saved to project configuration
-
-### Backup Configuration
-
-Configure backup settings in your project configuration (`.i18ntk/settings.json`):
-
-```json
-{
-  "backup": {
-    "directory": "./i18ntk-backup",
-    "maxBackups": 10
-  }
-}
-```
-
-Configuration is automatically updated when you interactively set up your backup directory.
-
-### Automatic Backups
-
-Enable automatic backups in your project configuration:
-
-```json
-{
-  "autoBackup": {
-    "enabled": true,
-    "frequency": "daily",
-    "time": "02:00",
-    "maxBackups": 7
-  }
-}
-```
-
-### Restoring from Backup
-
-1. List available backups:
-   ```bash
-   i18ntk backup list
-   ```
-
-2. Verify backup contents:
-   ```bash
-   i18ntk backup info <backup-id>
-   ```
-
-3. Restore backup:
-   ```bash
-   i18ntk backup restore <backup-id>
-   ```
-
-4. Verify restoration:
-   ```bash
-   i18ntk validate
-   ```
-
-### Best Practices
-
-- **Regular Backups**: Set up automatic daily backups
-- **Offsite Storage**: Copy backups to a secure, offsite location
-- **Test Restores**: Periodically verify backup integrity
-- **Retention Policy**: Keep at least 7 days of backups
-- **Monitor Space**: Ensure sufficient disk space for backups
-
-## 🚀 Why Use i18ntk?
-
-- **Simple**: Easy to use with minimal setup
-- **Fast**: Quick analysis and validation
-- **Lightweight**: Small footprint, no dependencies
-- **Flexible**: Works with most JavaScript projects
->>>>>>> 75990bee
 
 initRuntime({
   baseDir: './locales',
   language: 'en'
 });
 
-<<<<<<< HEAD
 // Use anywhere in your app
 const greeting = t('welcome.message', { name: 'World' });
 ```
@@ -1162,6 +556,7 @@
 ```
 i18ntk/
 ├── main/                    # CLI commands
+├── main/                    # CLI commands
 │   ├── i18ntk-manage.js    # Main interface
 │   ├── i18ntk-analyze.js   # Analysis
 │   └── i18ntk-validate.js  # Validation
@@ -1174,10 +569,13 @@
 ```
 
 ## ⚙️ Configuration
+## ⚙️ Configuration
 
 ### Environment Variables
 
-```bash
+
+```bash
+# Source directory for translation files
 # Source directory for translation files
 I18N_SOURCE_DIR=./locales
 
@@ -1208,7 +606,12 @@
   "backup": {
     "enabled": true,
     "directory": "./i18n-backups"
+    "directory": "./i18n-backups"
   },
+  "features": {
+    "autoBackup": true,
+    "validation": true,
+    "analysis": true
   "features": {
     "autoBackup": true,
     "validation": true,
@@ -1237,6 +640,26 @@
 ```
 
 **Solution**:
+## ❓ Common Issues & Solutions
+
+### Missing Translations
+
+```
+Warning: Translation key not found: my.key
+```
+
+**Solution**:
+1. Add the missing key to your translation files
+2. Run `i18ntk validate` to check for other missing translations
+3. Use `i18ntk analyze` to find unused translations
+
+### Permission Issues
+
+```
+Error: EACCES: permission denied
+```
+
+**Solution**:
 ```bash
 # Fix directory permissions
 chmod 755 /path/to/project
@@ -1265,98 +688,6 @@
 
 ### Enable Debug Mode
 
-```bash
-# Set debug environment variable
-export I18N_DEBUG=true
-
-# Or use the debug flag
-i18ntk --debug <command>
-```
-
-### View Logs
-
-Logs are stored in `.i18ntk/logs/` by default. Check the latest log for detailed error information.
-
-=======
-```
-i18ntk/
-├── main/                    # CLI commands
-│   ├── i18ntk-manage.js    # Main interface
-│   ├── i18ntk-analyze.js   # Analysis
-│   └── i18ntk-validate.js  # Validation
-├── utils/                  # Core utilities
-│   ├── framework-detector.js
-│   └── logger.js
-├── .i18ntk-settings/       # Configuration (auto-created)
-├── package.json            # Package info
-└── README.md               # Documentation
-```
-
-## ⚙️ Configuration
-
-### Environment Variables
-
-```bash
-# Source directory for translation files
-I18N_SOURCE_DIR=./locales
-
-# Output directory for reports and exports
-I18N_OUTPUT_DIR=./i18ntk-reports
-
-# Default locale (e.g., 'en', 'es', 'fr')
-I18N_DEFAULT_LOCALE=en
-
-# Enable debug mode
-I18N_DEBUG=false
-
-# Log level (error, warn, info, debug, trace)
-I18N_LOG_LEVEL=info
-```
-
-### Configuration File
-
-Create an `i18ntk.config.json` file in your project root:
-
-```json
-{
-  "sourceDir": "./locales",
-  "outputDir": "./i18ntk-reports",
-  "defaultLocale": "en",
-  "locales": ["en", "es", "fr", "de", "ja", "zh"],
-  "framework": "auto",
-  "backup": {
-    "enabled": true,
-    "directory": "./i18n-backups"
-  },
-  "features": {
-    "autoBackup": true,
-    "validation": true,
-    "analysis": true
-  }
-}
-```
-
-## ❓ Common Issues & Solutions
-
-### Missing Translations
-
-```
-Warning: Translation key not found: my.key
-```
-
-**Solution**:
-1. Add the missing key to your translation files
-2. Run `i18ntk validate` to check for other missing translations
-3. Use `i18ntk analyze` to find unused translations
-
-### Permission Issues
-
-```
-Error: EACCES: permission denied
-```
-
-**Solution**:
-```bash
 # Fix directory permissions
 chmod 755 /path/to/project
 
@@ -1396,7 +727,19 @@
 
 Logs are stored in `.i18ntk/logs/` by default. Check the latest log for detailed error information.
 
->>>>>>> 75990bee
+### Get Help
+
+# Set debug environment variable
+export I18N_DEBUG=true
+
+# Or use the debug flag
+i18ntk --debug <command>
+```
+
+### View Logs
+
+Logs are stored in `.i18ntk/logs/` by default. Check the latest log for detailed error information.
+
 ### Get Help
 
 ```bash
@@ -1409,7 +752,6 @@
 # Check version
 i18ntk --version
 ```
-<<<<<<< HEAD
 
 ## 🌍 Locale Optimization
 
@@ -1418,41 +760,18 @@
 ```bash
 # Optimize all locales
 i18ntk optimize
-
-=======
-
-## 🔒 Security
-
-### Key Security Features
-## 🌍 Locale Optimization
-
-Optimize your translation files to reduce bundle size:
-
-```bash
 # Optimize all locales
 i18ntk optimize
 
->>>>>>> 75990bee
 # Optimize specific languages
 i18ntk optimize --lang=en,es,de
+# Optimize specific languages
+i18ntk optimize --lang=en,es,de
 ```
 
 **Example:** 830.4KB → 115.3KB for English-only optimization
 
 
-<<<<<<< HEAD
-=======
-| Feature | i18ntk 1.10.0 | Traditional Tools | Manual Process |
-|---------|--------------|-------------------|----------------|
-| **Speed** | 15.38ms (200k keys) | 2-5 minutes | Hours |
-| **Memory** | <2MB | 50-200MB | Variable |
-| **Package Size** | 315KB packed | 5-50MB | N/A |
-| **Dependencies** | Zero | 10-50 packages | Zero |
-| **Framework Support** | Auto-detect 8+ frameworks | Manual config | Manual |
-| **Security** | AES-256 + PIN | Basic | None |
-| **Languages** | 7 UI languages | Usually 1-2 | Manual |
-| **CI/CD Ready** | ✅ JSON output | ❌ Manual | ❌ |
->>>>>>> 75990bee
 
 ## 🎯 Enhanced Translation Fixer
 
@@ -1476,54 +795,13 @@
 ```
 
 **Features:**
+- 7-language UI support
 - 7-language UI support
 - Smart marker detection
 - Selective fixing by language/file
 - Comprehensive reporting
 - Secure backup creation
 - Real-time progress tracking
-<<<<<<< HEAD
-=======
-
-## 🛠️ Troubleshooting
-
-### Common Issues & Solutions
-
-#### Setup Completion Issues
-If you see "Incomplete Setup" messages repeatedly:
-```bash
-# Force re-run setup (v1.10.1+)
-i18ntk setup --force
-
-# Check setup status
-i18ntk doctor
-```
-
-#### Command Hanging
-If commands hang or freeze:
-```bash
-# Clear cache and restart
-i18ntk --clear-cache
-
-# Use debug mode for detailed logging
-DEBUG=i18ntk i18ntk [command]
-```
-
-#### Security Validation Issues
-If you encounter path validation errors:
-```bash
-# Verify security settings
-i18ntk security-check
-
-# Reset security configuration
-i18ntk settings --reset-security
-```
->>>>>>> 75990bee
-
-#### Cross-Platform Issues
-- **Windows**: Ensure paths use forward slashes or escaped backslashes
-- **macOS/Linux**: Check file permissions with `ls -la`
-- **All platforms**: Run `i18ntk doctor` for environment diagnostics
 
 ## 📚 Documentation
 
@@ -1541,7 +819,6 @@
 
 This project is licensed under the MIT License - see the [LICENSE](LICENSE) file for details.
 
-<<<<<<< HEAD
 ## 📋 What's New in v1.10.0
 
 ### 🚀 **Major Features Released**
@@ -1618,108 +895,6 @@
 - **Improved configuration loading** - faster initialization
 
 ---</search>
-=======
-## 🔄 Changelog
-
-## 🆕 What's New in v2.0.0 - Setup & Stability Release
-
-### 🔧 Setup & Initialization Fixes
-- **✅ Setup Completion Detection** - Fixed persistent "Incomplete Setup" messages when setup was already completed
-- **🔄 Initialization Loop Resolution** - Eliminated infinite initialization requests on every command execution
-- **⚡ Command Reliability** - Fixed hanging issues with `npm run i18ntk` and other CLI commands
-- **🛡️ Enhanced Security Validation** - Optimized path traversal rules to prevent excessive blocking while maintaining security
-- **🔧 Cross-Platform Path Resolution** - Improved path handling across Windows, macOS, and Linux environments
-
-### 🔒 Security Features (v2.0.0)
-- **🔒 No Known Vulnerabilities** - All security issues resolved, npm audit clean
-- **🛡️ Secure File Permissions** - Fixed i18ntk-config.json permissions (600/700)
-- **🚫 Zero Shell Access** - Complete removal of all shell command dependencies
-- **🔐 Enhanced Security** - AES-256 encryption with PBKDF2 key derivation verified
-- **🛡️ Path Traversal Protection** - Fixed directory traversal vulnerabilities with comprehensive input sanitization and path validation
-- **📋 Security Audit** - Comprehensive security validation passed
-- **🧪 Production Testing** - All core commands verified functional
-- **🔍 SecurityUtils Integration** - All file operations now use secure wrapper functions with path validation
-- **🛡️ Input Sanitization** - Comprehensive sanitization of all user inputs before file operations
-- **🔒 Symlink Attack Prevention** - Validation of symlink targets to prevent symlink attacks
-
-### 🚀 Major Features
-- **🌐 Enhanced Runtime API** - Improved framework-agnostic translation runtime with better TypeScript support
-- **🔌 Extended Framework Support** - Better detection and integration with Next.js, Nuxt.js, and SvelteKit
-- **📊 Performance Optimizations** - Up to 97% faster processing for large translation sets
-- **🔒 Security Enhancements** - Improved DNR functionality with proper persistence
-- **🛠️ Developer Experience** - Added reset script for clean package publishing
-- **✅ Production Ready** - All critical fixes completed, comprehensive testing passed, zero breaking changes
-
-### 🔧 Technical Improvements
-- **🔄 Circular Dependencies** - Fixed all circular dependency issues (removed self-referencing tarball)
-- **📦 Package Integrity** - Verified all core commands functionality
-- **🧪 Framework Validation** - 16/17 tests passed (94% success rate), raise an issue if you experience a bug.
-- **🌍 Cross-Platform** - Windows, macOS, Linux compatibility (Beta)
-- **📊 Memory Optimization** - <2MB memory usage maintained
-- **🚀 Smoke Tests** - All validation tests passed successfully
-
-### 🔄 Changelog
-
-#### v1.10.0 - Production Ready Release
-- **🌐 Runtime API** - Improved TypeScript definitions and autocomplete
-- **🚀 Framework Detection** - Enhanced support for Next.js, Nuxt.js, and SvelteKit
-- **📊 Performance** - Optimized translation lookups and reduced memory usage
-- **🔒 Security** - Fixed DNR (Do Not Remind) persistence and version-based reset
-- **🛠️ Developer Tools** - Added reset script for clean package publishing
-- **✅ Production Verification** - Security audit passed, all commands functional
-
-#### v1.9.2 - Secure Backup Release
-- **🔒 Secure Backups** - Encrypted backup system with admin PIN
-- **🔐 Strong Encryption** - AES-256-GCM with PBKDF2 key derivation
-- **🔄 Backup Management** - Create, restore, verify, and manage backups
-
-#### v1.9.1 - Production Release
-- **🐍 Beta Python Support** - Full i18ntk framework detection and analysis
-- **⚡ Performance** - 97% faster processing with zero shell access
-- **🛡️ Security** - Complete removal of child_process dependencies
-
-#### v1.10.0 - Enhanced Runtime & Framework Support
-- Enhanced framework detection with language info
-- Language-specific best practices
-- Improved user experience
-
-#### v1.8.0 - Performance
-- 87% performance improvement
-- Memory optimization
-- Multiple optimization modes
-
-#### v1.7.0 - Security
-- Admin PIN protection
-- Session management
-- Input validation improvements
-
-### 🔥 Major Enhancements
-- **Python Support**: Full i18ntk analysis for Django, Flask, FastAPI, and generic Python projects
-- **Security Overhaul**: Complete elimination of child_process dependencies - 100% Node.js native
-- **Enhanced Framework Detection**: Improved accuracy across all supported frameworks
-- **Performance Optimizations**: Further refinements to ultra-extreme mode
-- **Code Quality**: Improved readability and maintainability across all modules
-
-### 🛡️ Security Improvements
-- **Zero Shell Access**: All child_process.exec/spawn calls removed
-- **Memory-Safe Operations**: 100% Node.js fs/path API usage
-- **Dependency Cleanup**: Removed all shell access vulnerabilities
-- **Enhanced Validation**: Improved input sanitization and path validation
-
-### 📁 File Structure Updates
-- **Added**: `locales/common.json` - Common translation patterns
-- **Removed**: Outdated test files and debug tools
-- **Optimized**: Package structure reduced to 84 production files
-- **Enhanced**: Framework detection patterns for Python projects
-
-### 🐍 Python-Specific Features
-- **Django**: Automatic gettext pattern detection
-- **Flask**: Flask-Babel integration support
-- **FastAPI**: i18ntk middleware recognition
-- **Generic Python**: Standard gettext and babel support
-
----
->>>>>>> 75990bee
 
 ## 📸 Screenshots
 
@@ -1899,8 +1074,6 @@
 
 ### **Coming Soon in v1.11.0**
 - 🤖 **AI-Powered Translation** - Automatic translation suggestions
-- 🌐 **Real-time Collaboration** - Team translation workflows
-- 📱 **Mobile App** - iOS and Android companion apps
 - 🔗 **API Integrations** - Connect with translation services
 - 📊 **Advanced Analytics** - Translation quality metrics
 
@@ -2009,14 +1182,4 @@
 
 **#i18n #internationalization #localization #javascript #typescript #python #java #php #go #developer-tools**
 
-<<<<<<< HEAD
-</div>
-=======
-### 🌟 Star the Project
-
-If you find i18ntk helpful, please consider giving it a star! ⭐️
-
-**Made for the global dev community.** ❤️
-**Last Updated:** 2025-08-20
-**Version:** 2.0.0
->>>>>>> 75990bee
+</div>